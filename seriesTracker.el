--- conflicted
+++ resolved
@@ -305,14 +305,6 @@
   "Face for seasons"
   :group 'st-faces)
 
-<<<<<<< HEAD
-(defface st-watched
-  '((t (:foreground "DimGrey" :strike-through t)))
-  "Face for watched episodes"
-  :group 'st-faces)
-
-=======
->>>>>>> 4be1b1df
 ;;;; Check in ST buffer
 
 (defun st--inbuffer ()
